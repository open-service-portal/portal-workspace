--- conflicted
+++ resolved
@@ -207,17 +207,11 @@
 # - Flux GitOps with catalog watcher
 # - Crossplane v2.0 with namespaced XRs
 # - Composition functions (globally installed)
-<<<<<<< HEAD
-# - Environment configurations (platform-wide)
-# - provider-kubernetes
-# - Backstage service account + app-config.local.yaml
-=======
 # - Base environment configurations
 # - provider-kubernetes with RBAC
 # - provider-helm for chart deployments
 # - provider-cloudflare for DNS management
-# - Backstage service account
->>>>>>> f868784c
+# - Backstage service account + app-config.local.yaml
 ```
 
 **Environment Configuration**
