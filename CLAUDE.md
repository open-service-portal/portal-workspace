--- conflicted
+++ resolved
@@ -46,11 +46,7 @@
 ├── ingestor/               # Standalone ingestor plugin (if cloned separately)
 ├── app-portal/             # NESTED repo - Main Backstage application
 │   ├── packages/           # Frontend and backend packages
-<<<<<<< HEAD
 │   ├── plugins/            # Custom plugins (scaffolder, ingestor)
-│   └── app-config.yaml     # Main configuration with XRD publishing
-=======
-│   ├── plugins/            # Custom plugins (scaffolder, kubernetes-ingestor, crossplane-ingestor)
 │   ├── app-config.yaml     # Legacy monolithic configuration
 │   └── app-config/         # Modular configuration directory
 │       ├── auth.yaml       # Authentication providers
@@ -61,7 +57,6 @@
 │       ├── kubernetes.yaml # Kubernetes clusters
 │       ├── scaffolder.yaml # Scaffolder settings
 │       └── techdocs.yaml   # TechDocs configuration
->>>>>>> 346581e5
 ├── catalog/                # NESTED repo - Template registry for Flux
 │   └── templates/          # Template references (XRDs/Compositions)
 ├── catalog-orders/         # NESTED repo - XR instances from Backstage
@@ -91,12 +86,8 @@
 ├── service-cluster-template/     # NESTED repo - Cluster provisioning
 │
 ├── backstage/              # LOCAL CLONE - Backstage core docs (gitignored)
-<<<<<<< HEAD
 ├── backstage-community-plugins/  # LOCAL CLONE - Community plugins (gitignored)
 └── scripts/                # Unified setup and utility scripts
-=======
-└── backstage-terasky-plugins-fork/  # LOCAL CLONE - TeraSky plugins fork
->>>>>>> 346581e5
 
 ## Setup
 
@@ -194,17 +185,20 @@
 
 The `start.js` script automatically loads all configuration modules. See [Modular Configuration Documentation](./docs/backstage/modular-config.md) for details.
 
-### Crossplane Ingestor Plugin
-
-A new advanced plugin for Crossplane integration:
+### Ingestor Plugin
+
+The standalone ingestor plugin provides Kubernetes resource discovery:
 
 ```typescript
-// Discovers XRDs and generates Backstage entities
-plugins/crossplane-ingestor/
+// Discovers K8s resources and generates Backstage entities
+plugins/ingestor/
 ├── src/
-│   ├── provider/          # Data providers for K8s resources
-│   ├── transformers/      # XRD to entity transformers
-│   ├── cli/              # CLI tools for testing
+│   ├── lib/              # Core processing engine
+│   │   ├── IngestionEngine.ts
+│   │   ├── ResourceValidator.ts
+│   │   └── EntityBuilder.ts
+│   ├── adapters/         # Environment adapters
+│   ├── cli/              # CLI tools (ts-node)
 │   └── module.ts         # Backend module registration
 ├── tests/                # Comprehensive test suite
 └── docs/                 # Detailed documentation
@@ -213,11 +207,11 @@
 **Key Features:**
 - Discovers XRDs from multiple clusters
 - Generates Template and API entities
-- Tracks Composition relationships
-- Provides CLI tools for debugging
-- Includes 16,000+ lines of code with tests
-
-See [Crossplane Ingestor Documentation](./docs/backstage/crossplane-ingestor.md) for complete details.
+- Unified engine for CLI and runtime
+- Direct ts-node execution for development
+- Includes export and ingestion CLI tools
+
+See [Ingestor Documentation](./docs/ingestor.md) for complete details.
 
 ## Troubleshooting
 
